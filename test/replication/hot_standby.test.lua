--# create server hot_standby with configuration='replication/cfg/hot_standby.cfg' with hot_master=default
--# create server replica with configuration='replication/cfg/replica.cfg'
--# start server hot_standby
--# start server replica

--# setopt delimiter ';'
--# set connection default, hot_standby, replica
do
    begin_lsn = box.info.lsn

    function _set_pri_lsn(_lsn)
        begin_lsn = _lsn
    end

    function _print_lsn()
        return (box.info.lsn - begin_lsn + 1)
    end

    function _insert(_begin, _end)
        local a = {}
        for i = _begin, _end do
            table.insert(a, box.space['tweedledum']:insert{i, 'the tuple '..i})
        end
        return unpack(a)
    end

    function _select(_begin, _end)
        local a = {}
        for i = _begin, _end do
            table.insert(a, box.space['tweedledum']:select{i})
        end
        return unpack(a)
    end

    function _wait_lsn(_lsnd)
        while box.info.lsn < _lsnd + begin_lsn do
            box.fiber.sleep(0.001)
        end
        begin_lsn = begin_lsn + _lsnd
    end
end;
--# setopt delimiter ''
--# set connection default

-- set begin lsn on master, replica and hot_standby.
--# set variable replica_port to 'replica.primary_port'
begin_lsn = box.info.lsn

<<<<<<< HEAD
a = box.net.box.new('127.0.0.1', 33113)
unpack(a:call('_set_pri_lsn', box.info.lsn))
a:close()

a = box.net.box.new('127.0.0.1', 33013)
unpack(a:call('_set_pri_lsn', box.info.lsn))
a:close()


space = box.schema.create_space('tweedledum', { id = 0 })
=======
a = box.net.box.new('127.0.0.1', replica_port)
a:call('_set_pri_lsn', box.info.lsn)
a:close()

space = box.schema.create_space('tweedledum')
>>>>>>> 6cb46287
space:create_index('primary', { type = 'hash' })

_insert(1, 10)
_select(1, 10)

--# set connection replica
_wait_lsn(10)
_select(1, 10)

--# stop server default
box.fiber.sleep(0.2)

--# set variable hot_standby_port to 'hot_standby.primary_port'
a = box.net.box.new('127.0.0.1', hot_standby_port)
a:call('_set_pri_lsn', box.info.lsn)
a:close()

--# set connection hot_standby
_insert(11, 20)
_select(11, 20)

--# set connection replica
_wait_lsn(12)
_select(11, 20)

--# stop server hot_standby
--# stop server replica
--# cleanup server hot_standby
--# cleanup server replica
--# start server default
--# set connection default
box.space['tweedledum']:drop()<|MERGE_RESOLUTION|>--- conflicted
+++ resolved
@@ -46,24 +46,11 @@
 --# set variable replica_port to 'replica.primary_port'
 begin_lsn = box.info.lsn
 
-<<<<<<< HEAD
-a = box.net.box.new('127.0.0.1', 33113)
+a = box.net.box.new('127.0.0.1', replica_port)
 unpack(a:call('_set_pri_lsn', box.info.lsn))
 a:close()
 
-a = box.net.box.new('127.0.0.1', 33013)
-unpack(a:call('_set_pri_lsn', box.info.lsn))
-a:close()
-
-
-space = box.schema.create_space('tweedledum', { id = 0 })
-=======
-a = box.net.box.new('127.0.0.1', replica_port)
-a:call('_set_pri_lsn', box.info.lsn)
-a:close()
-
 space = box.schema.create_space('tweedledum')
->>>>>>> 6cb46287
 space:create_index('primary', { type = 'hash' })
 
 _insert(1, 10)
