-- This function creates a new table with constant members.
-- A run-time error will be raised on attempt to change
-- table members.
local function create_const_table(table)
    local function newindex(table, name, value)
        error("Attempt to change constant "..tostring(name)..
              " to "..tostring(value))
    end
    return setmetatable({}, { __index = table,
                              __newindex = newindex,
                              __metatable = false })
end

--- box flags
box.flags = create_const_table(
    {
        BOX_RETURN_TUPLE = 0x01,
        BOX_ADD = 0x02,
        BOX_REPLACE = 0x04,
    })

--
--
--
function box.select_limit(space, index, offset, limit, ...)
    local part_count = select('#', ...)
    return box.process(17,
                       box.pack('iiiiii'..string.rep('p', part_count),
                                 space,
                                 index,
                                 offset,
                                 limit,
                                 1, -- key count
                                 part_count, -- key part count
                                 ...))
end

--
--
--
function box.select(space, index, ...)
    local part_count = select('#', ...)
    return box.process(17,
                       box.pack('iiiiii'..string.rep('p', part_count),
                                 space,
                                 index,
                                 0, -- offset
                                 4294967295, -- limit
                                 1, -- key count
                                 part_count, -- key part count
                                 ...))
end

--
-- Select a range of tuples in a given namespace via a given
-- index. If key is NULL, starts from the beginning, otherwise
-- starts from the key.
--
function box.select_range(sno, ino, limit, ...)
    return box.space[tonumber(sno)].index[tonumber(ino)]:select_range(tonumber(limit), ...)
end

--
-- Select a range of tuples in a given namespace via a given
-- index in reverse order. If key is NULL, starts from the end, otherwise
-- starts from the key.
--
function box.select_reverse_range(sno, ino, limit, ...)
    return box.space[tonumber(sno)].index[tonumber(ino)]:select_reverse_range(tonumber(limit), ...)
end

--
-- delete can be done only by the primary key, whose
-- index is always 0. It doesn't accept compound keys
--
function box.delete(space, ...)
    local part_count = select('#', ...)
    return box.process(21,
                       box.pack('iii'..string.rep('p', part_count),
                                 space,
                                 box.flags.BOX_RETURN_TUPLE,  -- flags
                                 part_count, -- key part count
                                 ...))
end

-- insert or replace a tuple
function box.replace(space, ...)
    local part_count = select('#', ...)
    return box.process(13,
                       box.pack('iii'..string.rep('p', part_count),
                                 space,
                                 box.flags.BOX_RETURN_TUPLE,  -- flags
                                 part_count, -- key part count
                                 ...))
end

-- insert a tuple (produces an error if the tuple already exists)
function box.insert(space, ...)
    local part_count = select('#', ...)
    return box.process(13,
                       box.pack('iii'..string.rep('p', part_count),
                                space,
                                bit.bor(box.flags.BOX_RETURN_TUPLE,
                                        box.flags.BOX_ADD),  -- flags
                                part_count, -- key part count
                                ...))
end

--
function box.update(space, key, format, ...)
    local op_count = select('#', ...)/2
    if type(key) == 'table' then
        part_count = #key
        return box.process(19,
                    box.pack('iii'..string.rep('p', part_count),
                        space, box.flags.BOX_RETURN_TUPLE, part_count,
                        unpack(key))..
                    box.pack('i'..format, op_count, ...))
    else
        return box.process(19,
                    box.pack('iiipi'..format,
                        space, box.flags.BOX_RETURN_TUPLE, 1,
                        key, op_count, ...))
    end
end

box.upd = {}
--- UPDATE operations codes
box.upd.opcodes = create_const_table(
    {
        -- assign value to field
        ASSIGN = 0,
        -- add value to field's value
        ARITH_ADD = 1,
        -- apply binary AND to field's value
        ARITH_AND = 2,
        -- apply binary XOR to field's value
        ARITH_XOR = 3,
        -- apply binary OR to field's value
        ARITH_OR = 4,
        -- do splice operation
        SPLICE = 5,
        -- delete field
        DELETE = 6,
        -- insert field
        INSERT = 7,
    })

-- create ASSIGN operation for UPDATE command
function box.upd.assign(field, value)
    return { opcode = box.upd.opcodes.ASSIGN, field = field, value = value }
end

-- create ADD operation for UPDATE command
function box.upd.arith_add(field, value)
    return { opcode = box.upd.opcodes.ARITH_ADD, field = field, value = value }
end

-- create AND operation for UPDATE command
function box.upd.arith_and(field, value)
    return { opcode = box.upd.opcodes.ARITH_AND, field = field, value = value }
end

-- create XOR operation for UPDATE command
function box.upd.arith_xor(field, value)
    return { opcode = box.upd.opcodes.ARITH_XOR, field = field, value = value }
end

-- create OR operation for UPDATE command
function box.upd.arith_or(field, value)
    return { opcode = box.upd.opcodes.ARITH_OR, field = field, value = value }
end

-- create SPLICE operation for UPDATE command
function box.upd.splice(field, offset, length, list)
    return { opcode = box.upd.opcodes.SPLICE, field = field, offset = offset,
             length = length, list = list }
end

-- create DELETE operation for UPDATE command
function box.upd.delete(field)
    return { opcode = box.upd.opcodes.DELETE, field = field }
end

-- create INSERT operation for UPDATE command
function box.upd.insert(field, value)
    return { opcode = box.upd.opcodes.INSERT, field = field, value = value }
end

-- execute UPDATE command by operation list
function box.update_ol(space, ops_list, ...)
    local key = {...}

    local format = ''
    local args_list = {}

    -- fill UPDATE command header
    format = format .. 'ii'
    table.insert(args_list, space) -- space number
    table.insert(args_list, box.flags.BOX_RETURN_TUPLE) -- flags

    -- fill UPDATE command key
    format = format .. 'i'
    table.insert(args_list, #key) -- key part count
    for itr, val in ipairs(key) do
        format = format .. 'p'
        table.insert(args_list, val) -- key field
    end

    -- fill UPDATE command operations
    format = format .. "i"
    table.insert(args_list, #ops_list)
    for itr, op in ipairs(ops_list) do
        local ops_operands = nil
        if op.opcode == box.upd.opcodes.ASSIGN or
            op.opcode == box.upd.opcodes.ARITH_ADD or
            op.opcode == box.upd.opcodes.ARITH_ADD or
            op.opcode == box.upd.opcodes.ARITH_AND or
            op.opcode == box.upd.opcodes.ARITH_XOR or
            op.opcode == box.upd.opcodes.ARITH_OR or
            op.opcode == box.upd.opcodes.INSERT then
            -- single operand operation
            ops_operands = op.value
        elseif op.opcode == box.upd.opcodes.SPLICE then
            -- SPLICE operands
            ops_operands = box.pack('ppp', op.offset, op.length, op.list)
        elseif op.opcode == box.upd.opcodes.DELETE then
            -- actually delete doesn't have arguments, but we shold put empty
            -- arguments
            ops_operands = box.pack('p', '')
        else
            return error("invalid UPDATE operation")
        end

        format = format .. "ibp"
        table.insert(args_list, op.field)
        table.insert(args_list, op.opcode)
        table.insert(args_list, ops_operands)
    end

    return box.process(19, box.pack(format, unpack(args_list)))
end

function box.on_reload_configuration()
    local index_mt = {}
    -- __len and __index
    index_mt.len = function(index) return #index.idx end
    index_mt.__newindex = function(table, index)
        return error('Attempt to modify a read-only table') end
    index_mt.__index = index_mt
    -- min and max
    index_mt.min = function(index) return index.idx:min() end
    index_mt.max = function(index) return index.idx:max() end
    -- iteration
    index_mt.pairs = function(index)
        return index.idx.next, index.idx, nil
    end
    --
    index_mt.next = function(index, ...)
        return index.idx:next(...)
    end
    index_mt.prev = function(index, ...)
<<<<<<< HEAD
        return index.idx:prev(...) end

    index_mt.next_equal = function(index, ...)
        return index.idx:next_equal(...) end
    index_mt.prev_equal = function(index, ...)
        return index.idx:prev_equal(...) end
=======
        return index.idx:prev(...)
    end
    -- index subtree size
    index_mt.count = function(index, ...)
        return index.idx:count(...)
    end
>>>>>>> d612eb37
    --
    index_mt.select_range = function(index, limit, ...)
        local range = {}
        for k, v in index.idx.next, index.idx, ... do
            if #range >= limit then
                break
            end
            table.insert(range, v)
        end
        return unpack(range)
    end
    index_mt.select_reverse_range = function(index, limit, ...)
        local range = {}
        for k, v in index.idx.prev, index.idx, ... do
            if #range >= limit then
                break
            end
            table.insert(range, v)
        end
        return unpack(range)
    end
    --
    local space_mt = {}
    space_mt.len = function(space) return space.index[0]:len() end
    space_mt.__newindex = index_mt.__newindex
    space_mt.select = function(space, ...) return box.select(space.n, ...) end
    space_mt.select_range = function(space, ino, limit, ...)
        return space.index[ino]:select_range(limit, ...)
    end
    space_mt.select_reverse_range = function(space, ino, limit, ...)
        return space.index[ino]:select_reverse_range(limit, ...)
    end
    space_mt.select_limit = function(space, ino, offset, limit, ...)
        return box.select_limit(space.n, ino, offset, limit, ...)
    end
    space_mt.insert = function(space, ...) return box.insert(space.n, ...) end
    space_mt.update = function(space, ...) return box.update(space.n, ...) end
    space_mt.update_ol = function(space, ops_list, ...)
        return box.update_ol(space.n, ops_list,...)
    end
    space_mt.replace = function(space, ...) return box.replace(space.n, ...) end
    space_mt.delete = function(space, ...) return box.delete(space.n, ...) end
    space_mt.truncate = function(space)
        local pk = space.index[0].idx
        local part_count = pk:part_count()
        while #pk > 0 do
            for k, v in pk.next, pk, nil do
                space:delete(v:slice(0, part_count))
            end
        end
    end
    space_mt.pairs = function(space) return space.index[0]:pairs() end
    space_mt.__index = space_mt
    for i, space in pairs(box.space) do
        rawset(space, 'n', i)
        setmetatable(space, space_mt)
        if type(space.index) == 'table' and space.enabled then
            for j, index in pairs(space.index) do
                rawset(index, 'idx', box.index.new(i, j))
                setmetatable(index, index_mt)
            end
        end
    end
end

-- vim: set et ts=4 sts<|MERGE_RESOLUTION|>--- conflicted
+++ resolved
@@ -260,21 +260,18 @@
         return index.idx:next(...)
     end
     index_mt.prev = function(index, ...)
-<<<<<<< HEAD
-        return index.idx:prev(...) end
-
+        return index.idx:prev(...)
+    end
     index_mt.next_equal = function(index, ...)
-        return index.idx:next_equal(...) end
+        return index.idx:next_equal(...)
+    end
     index_mt.prev_equal = function(index, ...)
-        return index.idx:prev_equal(...) end
-=======
-        return index.idx:prev(...)
+        return index.idx:prev_equal(...)
     end
     -- index subtree size
     index_mt.count = function(index, ...)
         return index.idx:count(...)
     end
->>>>>>> d612eb37
     --
     index_mt.select_range = function(index, limit, ...)
         local range = {}
